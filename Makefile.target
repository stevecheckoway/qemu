--- conflicted
+++ resolved
@@ -229,11 +229,7 @@
 
 # Hardware support
 obj-i386-y += mc146818rtc.o pc.o
-<<<<<<< HEAD
-obj-i386-y += sga.o apic.o ioapic.o piix_pci.o
-=======
-obj-i386-y += cirrus_vga.o sga.o apic_common.o apic.o ioapic_common.o ioapic.o piix_pci.o
->>>>>>> 6a48ffaa
+obj-i386-y += sga.o apic_common.o apic.o ioapic_common.o ioapic.o piix_pci.o
 obj-i386-y += vmport.o
 obj-i386-y += pci-hotplug.o smbios.o wdt_ib700.o
 obj-i386-y += debugcon.o multiboot.o
